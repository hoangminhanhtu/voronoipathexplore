#!/usr/bin/env python3
import json, math, random, time
from pathlib import Path
from typing import List, Tuple

from fuzzy_utils import fuzzy_neighbor_radius

import numpy as np
import matplotlib.pyplot as plt
from matplotlib.animation import FuncAnimation
from matplotlib.patches import Circle

from shapely.ops import unary_union
from shapely.geometry import Point, LineString, Polygon, MultiPolygon

from scipy.spatial import Delaunay

# === CONFIGURATION ===
LASER_FILE       = Path("list_file_laser/FileLaserPoint6.js")
MAX_RANGE        = 10.0       # max sensor range (m)
ROBOT_DIAMETER   = 0.6        # robot diameter (m)
ROBOT_RADIUS     = ROBOT_DIAMETER / 2
BETA             = 0.3        # obstacle inflation radius (m)
START            = np.array([0.0, 0.0])
GOAL             = np.array([-3.0, -5.0])
GOAL_BIAS        = 0.1        # 10% goal sampling
MAX_ITERS        = 5000
STEP_SIZE        = 0.6        # maximum extension step (m)
NEIGHBOR_RADIUS  = 1.0        # RRT* rewiring radius (m)
ANIM_INTERVAL_MS = 200        # ms per animation frame

# === BATTERY & REPLANNING ===
BATTERY_CONSUMPTION_PER_STEP = 2.0   # percent battery per executed step
X_STEP = 2                           # steps between replanning

<<<<<<< HEAD

=======
>>>>>>> 46320906

# === LOAD & FILTER LIDAR POINTS ===

def load_and_filter(js_path: Path) -> np.ndarray:
    """Load LIDAR points, drop those within (ROBOT_RADIUS + BETA) of START."""
    if not js_path.is_file():
        raise FileNotFoundError(f"Laser file not found: {js_path}")
    raw = json.loads(
        "".join(
            line for line in js_path.open(encoding="utf-8")
            if not line.lstrip().startswith("//") and line.strip()
        )
    ).get("laser", [])
    pts = []
    for p in raw:
        r, θ = p.get("distance", 0.0), p.get("angle", 0.0)
        if 0 < r < MAX_RANGE:
            x, y = r * math.cos(θ), r * math.sin(θ)
            if math.hypot(x - START[0], y - START[1]) > (ROBOT_RADIUS + BETA):
                pts.append((x, y))
    return np.array(pts)


# === BUILD INFLATED OBSTACLE SHAPE ===

def build_obstacle_shape(points: np.ndarray, inflate: float) -> Polygon:
    """Union circles of radius=inflate around each point."""
    circles = [Point(x, y).buffer(inflate) for x, y in points]
    return unary_union(circles)


# === COLLISION CHECKS ===

def point_in_collision(pt: np.ndarray, obs_shape: Polygon) -> bool:
    return obs_shape.covers(Point(pt))

def edge_in_collision(a: np.ndarray, b: np.ndarray, obs_shape: Polygon) -> bool:
    return LineString([tuple(a), tuple(b)]).intersects(obs_shape)


# === NODE FOR RRT* ===

class Node:
    __slots__ = ("pos", "parent", "cost")
    def __init__(self, pos: np.ndarray, parent=None, cost: float = 0.0):
        self.pos = pos
        self.parent = parent
        self.cost = cost


def nearest(tree: List[Node], pt: np.ndarray) -> Node:
    return min(tree, key=lambda n: np.linalg.norm(n.pos - pt))


def steer(from_n: Node, to_pt: np.ndarray, step: float) -> np.ndarray:
    vec = to_pt - from_n.pos
    dist = np.linalg.norm(vec)
    return to_pt if dist <= step else from_n.pos + (vec / dist) * step


# === RRT* ALGORITHM ===

def rrt_star_plan(start: np.ndarray,
                  goal: np.ndarray,
                  obs_shape: Polygon
                 ) -> Tuple[np.ndarray, List[Node]]:
    # ensure start/goal are collision-free
    if point_in_collision(start, obs_shape):
        raise RuntimeError(f"Start {start.tolist()} is in collision.")
    if point_in_collision(goal, obs_shape):
        raise RuntimeError(f"Goal {goal.tolist()} is in collision.")

    tree: List[Node] = [Node(start, None, 0.0)]
    goal_node = None
    t0 = time.perf_counter()

    for it in range(MAX_ITERS):
        # sample with goal bias
        sample = goal if random.random() < GOAL_BIAS else \
                 np.random.uniform(-MAX_RANGE, MAX_RANGE, 2)

        nearest_n = nearest(tree, sample)
        new_pt    = steer(nearest_n, sample, STEP_SIZE)

        # collision checks
        if point_in_collision(new_pt, obs_shape):
            continue
        if edge_in_collision(nearest_n.pos, new_pt, obs_shape):
            continue

        # find neighbors for rewiring
        neighbors = [n for n in tree
                     if np.linalg.norm(n.pos - new_pt) <= NEIGHBOR_RADIUS]
        if not neighbors:
            neighbors = [nearest_n]

        # choose best parent
        best_parent, best_cost = None, float('inf')
        for nbr in neighbors:
            d = np.linalg.norm(nbr.pos - new_pt)
            c = nbr.cost + d
            if c < best_cost and not edge_in_collision(nbr.pos, new_pt, obs_shape):
                best_parent, best_cost = nbr, c

        if best_parent is None:
            continue

        # create and add node
        new_node = Node(new_pt, best_parent, best_cost)
        tree.append(new_node)

        # rewire neighbors
        for nbr in neighbors:
            d = np.linalg.norm(new_pt - nbr.pos)
            c_new = new_node.cost + d
            if c_new + 1e-6 < nbr.cost and not edge_in_collision(new_pt, nbr.pos, obs_shape):
                nbr.parent, nbr.cost = new_node, c_new

        # try connecting to goal
        if np.linalg.norm(new_pt - goal) <= STEP_SIZE and not edge_in_collision(new_pt, goal, obs_shape):
            goal_node = Node(goal, new_node, new_node.cost + np.linalg.norm(new_pt - goal))
            tree.append(goal_node)
            break

    elapsed = time.perf_counter() - t0
    if goal_node:
        print(f"✅ RRT* found path in {elapsed:.2f}s after {it} iter, cost={goal_node.cost:.3f}")
        end_node = goal_node
    else:
        print(f"⚠️ RRT* failed after {it} iter ({elapsed:.2f}s), returning nearest")
        end_node = nearest(tree, goal)

    # backtrack path
    path = []
    cur = end_node
    while cur:
        path.append(cur.pos)
        cur = cur.parent
    return np.array(path[::-1]), tree


# === DRAWING & ANIMATION ===

def circumradius(pts: np.ndarray) -> float:
    a = np.linalg.norm(pts[1] - pts[0])
    b = np.linalg.norm(pts[2] - pts[1])
    c = np.linalg.norm(pts[0] - pts[2])
    s = (a + b + c) / 2
    area = max(s*(s-a)*(s-b)*(s-c), 0.0)**0.5
    return (a*b*c)/(4*area) if area > 1e-6 else float('inf')

def draw_beta_triangles(ax, points: np.ndarray, beta: float):
    if len(points) < 3:
        return
    tri = Delaunay(points)
    drawn = False
    for s in tri.simplices:
        verts = points[s]
        if circumradius(verts) <= beta:
            loop = np.vstack([verts, verts[0]])
            lbl = "β-triangle" if not drawn else ""
            ax.plot(loop[:,0], loop[:,1], color='green',
                    linewidth=1.0, alpha=0.6, label=lbl)
            drawn = True

def draw_beta_shape(ax, shape: Polygon):
    geoms = shape.geoms if isinstance(shape, MultiPolygon) else [shape]
    for poly in geoms:
        x, y = poly.exterior.xy
        ax.plot(x, y, color='blue', linewidth=1.0,
                alpha=0.5, label='β-shape')

def draw_tree(ax, tree: List[Node]):
    for n in tree:
        if n.parent:
            xs = [n.pos[0], n.parent.pos[0]]
            ys = [n.pos[1], n.parent.pos[1]]
            ax.plot(xs, ys, color='gray', linewidth=0.5)

def draw_path(ax, path: np.ndarray):
    ax.plot(path[:,0], path[:,1], color='red',
            linewidth=2.0, label='final path')
    ax.add_patch(Circle(tuple(path[0]), ROBOT_RADIUS,
                        alpha=0.3, label='start'))

def animate(path: np.ndarray, tree: List[Node],
            raw_pts: np.ndarray, obs_shape: Polygon):
    fig, ax = plt.subplots(figsize=(10,10))
    ax.set_aspect('equal','box')
    ax.set_xlim(-MAX_RANGE, MAX_RANGE)
    ax.set_ylim(-MAX_RANGE, MAX_RANGE)

    draw_beta_shape(ax, obs_shape)
    draw_beta_triangles(ax, raw_pts, BETA)
    ax.scatter(raw_pts[:,0], raw_pts[:,1], s=5,
               c='black', label='lidar')
    draw_tree(ax, tree)
    draw_path(ax, path)

    robot = Circle((0,0), ROBOT_RADIUS, color='green', alpha=0.4)
    ax.add_patch(robot)
    txt = ax.text(0.02, 0.95, "", transform=ax.transAxes)

    def update(i):
        robot.center = tuple(path[i])
        txt.set_text(f"Step {i}")
        return robot, txt

    anim = FuncAnimation(fig, update,
                         frames=len(path),
                         interval=ANIM_INTERVAL_MS,
                         blit=True, repeat=False)
    ax.legend(loc='upper right')
    plt.show()
    return anim


# === REPLANNING‐ENABLED EXECUTION LOOP ===

def plan_with_replanning(start: np.ndarray,
                         goal: np.ndarray,
                         obs_shape: Polygon
                        ) -> Tuple[np.ndarray, List[Node], float]:
    """
    Execute the path with battery‐aware fuzzy replanning every X_STEP moves.
    Returns the executed path, the final tree, and remaining battery%.
    """
    battery = 100.0
    position = start.copy()
    executed = [position]

    path, tree = rrt_star_plan(position, goal, obs_shape)
    step_idx = 0

    while step_idx < len(path) - 1 and battery > 0:
        # move one step
        next_pt = path[step_idx + 1]
        battery -= BATTERY_CONSUMPTION_PER_STEP
        position = next_pt
        executed.append(position)
        step_idx += 1

        # periodic replanning
        if step_idx % X_STEP == 0 and np.linalg.norm(position - goal) > STEP_SIZE:
            global NEIGHBOR_RADIUS
            NEIGHBOR_RADIUS = fuzzy_neighbor_radius(battery)
            print(f"🔄 Replanning at step {step_idx}, battery={battery:.1f}%, "
                  f"NEIGHBOR_RADIUS={NEIGHBOR_RADIUS:.2f}m")
            path, tree = rrt_star_plan(position, goal, obs_shape)
            step_idx = 0

    return np.array(executed), tree, battery


# === MAIN ===

def main():
    raw_pts   = load_and_filter(LASER_FILE)
    obs_shape = build_obstacle_shape(raw_pts, BETA + ROBOT_RADIUS)

    executed_path, tree, remaining_batt = plan_with_replanning(START, GOAL, obs_shape)

    steps = len(executed_path) - 1
    length = np.sum(np.linalg.norm(np.diff(executed_path, axis=0), axis=1))
    used = steps * BATTERY_CONSUMPTION_PER_STEP

    print(f"Total executed steps: {steps}")
    print(f"Total path length: {length:.3f} m")
    print(f"Battery used: {used:.1f}% → remaining: {remaining_batt:.1f}%")

    animate(executed_path, tree, raw_pts, obs_shape)


if __name__ == "__main__":
    main()<|MERGE_RESOLUTION|>--- conflicted
+++ resolved
@@ -32,11 +32,6 @@
 # === BATTERY & REPLANNING ===
 BATTERY_CONSUMPTION_PER_STEP = 2.0   # percent battery per executed step
 X_STEP = 2                           # steps between replanning
-
-<<<<<<< HEAD
-
-=======
->>>>>>> 46320906
 
 # === LOAD & FILTER LIDAR POINTS ===
 
