--- conflicted
+++ resolved
@@ -19,11 +19,7 @@
 }
 
 
-<<<<<<< HEAD
-def run_planner_for_scan(scan_file: str, algorithm: str | None = None) -> None:
-=======
 def run_planner_for_scan(scan_file: str, algorithm: Optional[str] = None) -> None:
->>>>>>> 1a2498fb
     """Run the chosen planner on ``scan_file``."""
     config.LASER_FILE = Path(scan_file)
 
